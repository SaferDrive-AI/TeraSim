import argparse
import random
import hydra
from loguru import logger
from omegaconf import DictConfig, OmegaConf
from pathlib import Path
from tqdm import tqdm
from terasim.logger.infoextractor import InfoExtractor
from terasim.simulator import Simulator

from terasim_nde_nade.envs import NADE, NADEWithAV
from terasim_nde_nade.vehicle import NDEVehicleFactory
from terasim_nde_nade.vru import NDEVulnerableRoadUserFactory

# Import resolve_config_paths function
from terasim_service.utils.base import resolve_config_paths

# Add packages directory to sys path if needed
# sys.path.append(str(Path(__file__).resolve().parent.parent))


def main(config_path: str) -> None:
    config = OmegaConf.load(config_path)
    # Convert OmegaConf to dict for path resolution
    config_dict = OmegaConf.to_container(config, resolve=True)
    # Resolve all paths in config
    config_dict = resolve_config_paths(config_dict, config_path)

    # Convert back to OmegaConf for attribute access
    config = OmegaConf.create(config_dict)

    base_dir = Path(config.output.dir) / config.output.name / "raw_data" / config.output.nth
    base_dir.mkdir(parents=True, exist_ok=True)
<<<<<<< HEAD
    env = NADE( # NADEWithAV or NADE
        # av_cfg = config.environment.parameters.AV_cfg,
=======
    env = NADEWithAV(
        av_cfg=config.environment.parameters.AV_cfg,
>>>>>>> 3bf3e26b
        vehicle_factory=NDEVehicleFactory(cfg=config.environment.parameters),
        vru_factory=NDEVulnerableRoadUserFactory(cfg=config.environment.parameters),
        info_extractor=InfoExtractor,
        log_flag=True,
        log_dir=base_dir,
        warmup_time_lb=config.environment.parameters.warmup_time_lb,
        warmup_time_ub=config.environment.parameters.warmup_time_ub,
        run_time=1200,
        configuration=config.environment.parameters,
    )

    # Paths already resolved in config
    sumo_net_file = config.input.sumo_net_file
    sumo_config_file = config.input.sumo_config_file

    sim = Simulator(
        sumo_net_file_path=sumo_net_file,
        sumo_config_file_path=sumo_config_file,
        num_tries=10,
        gui_flag=config.simulator.parameters.gui_flag,
        realtime_flag=config.simulator.parameters.realtime_flag,
        output_path=base_dir,
<<<<<<< HEAD
        sumo_output_file_types=config.simulator.parameters.sumo_output_file_types,
        traffic_scale=config.simulator.parameters.traffic_scale if hasattr(config.simulator.parameters, "traffic_scale") else 1,
=======
        sumo_output_file_types=["collision"],
        traffic_scale=(
            config.simulator.parameters.traffic_scale
            if hasattr(config.simulator.parameters, "traffic_scale")
            else 1
        ),
>>>>>>> 3bf3e26b
        additional_sumo_args=[
            "--device.bluelight.explicit",
            "true",
        ],
    )
    sim.bind_env(env)

    terasim_logger = logger.bind(name="terasim_nde_nade")
    terasim_logger.info(f"terasim_nde_nade: Experiment started")

    sim.run()


if __name__ == "__main__":
    # Get all yaml files in examples/scenarios directory
    # config_dir = Path(__file__).parent / "examples" / "scenarios"
    # yaml_files = sorted(config_dir.glob("*.yaml"), key=lambda x: int(''.join(filter(str.isdigit, x.stem)) or '0'))
    # yaml_files = ["examples/scenarios/cutin.yaml"]
<<<<<<< HEAD
    # yaml_files = [Path("sim_configs/Germany_Rossfeld_AggressiveMerge.yaml")]
    yaml_files = [Path("configs/simulation/test.yaml")]
=======
    yaml_files = [Path("texas_example/test_configs/cutin.yaml")]
>>>>>>> 3bf3e26b
    # Randomly shuffle yaml files
    random.shuffle(yaml_files)

    # Run experiments for each yaml file
    for yaml_file in tqdm(yaml_files):
        print(yaml_file)
        logger.info(f"Running experiment with config: {yaml_file}")
        main(str(yaml_file))
        # try:
        #     main(str(yaml_file))
        # except Exception as e:
        #     logger.error(f"Error running {yaml_file}: {e}")
        #     # yaml_file.unlink()  # Delete the yaml file
        # continue<|MERGE_RESOLUTION|>--- conflicted
+++ resolved
@@ -31,13 +31,8 @@
 
     base_dir = Path(config.output.dir) / config.output.name / "raw_data" / config.output.nth
     base_dir.mkdir(parents=True, exist_ok=True)
-<<<<<<< HEAD
     env = NADE( # NADEWithAV or NADE
         # av_cfg = config.environment.parameters.AV_cfg,
-=======
-    env = NADEWithAV(
-        av_cfg=config.environment.parameters.AV_cfg,
->>>>>>> 3bf3e26b
         vehicle_factory=NDEVehicleFactory(cfg=config.environment.parameters),
         vru_factory=NDEVulnerableRoadUserFactory(cfg=config.environment.parameters),
         info_extractor=InfoExtractor,
@@ -60,17 +55,8 @@
         gui_flag=config.simulator.parameters.gui_flag,
         realtime_flag=config.simulator.parameters.realtime_flag,
         output_path=base_dir,
-<<<<<<< HEAD
         sumo_output_file_types=config.simulator.parameters.sumo_output_file_types,
         traffic_scale=config.simulator.parameters.traffic_scale if hasattr(config.simulator.parameters, "traffic_scale") else 1,
-=======
-        sumo_output_file_types=["collision"],
-        traffic_scale=(
-            config.simulator.parameters.traffic_scale
-            if hasattr(config.simulator.parameters, "traffic_scale")
-            else 1
-        ),
->>>>>>> 3bf3e26b
         additional_sumo_args=[
             "--device.bluelight.explicit",
             "true",
@@ -89,12 +75,8 @@
     # config_dir = Path(__file__).parent / "examples" / "scenarios"
     # yaml_files = sorted(config_dir.glob("*.yaml"), key=lambda x: int(''.join(filter(str.isdigit, x.stem)) or '0'))
     # yaml_files = ["examples/scenarios/cutin.yaml"]
-<<<<<<< HEAD
     # yaml_files = [Path("sim_configs/Germany_Rossfeld_AggressiveMerge.yaml")]
     yaml_files = [Path("configs/simulation/test.yaml")]
-=======
-    yaml_files = [Path("texas_example/test_configs/cutin.yaml")]
->>>>>>> 3bf3e26b
     # Randomly shuffle yaml files
     random.shuffle(yaml_files)
 
