<div align="center">
<p align="center">

<img src="docs/figure/logo.png" height="100px">

</p>
</div>


---

# TeraSim

**Generative AI–Driven Autonomous Vehicle Simulation for Unknown Unsafe Events Discovery**

---

## Overview

TeraSim is an open-source platform for automated autonomous-vehicle (AV) simulation using generative AI.
Its primary objective is to **efficiently uncover real-world unknown unsafe events** by automatically creating diverse and statistically realistic traffic environments.

The framework has evolved from its initial focus on planning-and-control testing to a **complete simulation workflow**, which now includes:

1. **High-fidelity HD map generation** for large-scale, accurate simulation environments
2. **Generative traffic environment creation** for naturalistic and adversarial scenario testing
3. **Generative sensor simulation** for camera and LiDAR perception validation

This expanded scope enables a unified pipeline from map generation to perception and planning validation.

<<<<<<< HEAD
## **🌎 New Feature: TeraSim-World**


<img src="docs/figure/TeraSim_World.png" height="400px">


**TeraSim-World** automatically synthesizes geographically grounded, safety-critical data for End-to-End autonomous driving **anywhere in the world**. See 📄 [paper](https://arxiv.org/abs/2503.03629) and 🌐 [videos](https://wjiawei.com/terasim-world-web/) for details.

✨ **Key Capabilities:**
- 🗺️ **Global Coverage**: Generate realistic driving scenarios for any location worldwide
- 🎯 **Safety-Critical Data**: Automatically create safety-critical events for E2E AV safety testing
- 🔄 **NVIDIA Cosmos-Drive Compatible**: Direct integration with video generation model training platforms

🚀 **Source code is now available!** See [TeraSim_World.md](docs/TeraSim_World.md) for getting started guide.


## **🎥 Demo Video**
=======
---

## Background and Foundations
>>>>>>> 48de7e95

TeraSim builds on prior research in naturalistic and adversarial driving environments:

* **NDE** – Learning naturalistic driving environment with statistical realism
  [Paper](https://doi.org/10.1038/s41467-023-37677-5) | [Code](https://github.com/michigan-traffic-lab/Learning-Naturalistic-Driving-Environment)

* **NADE** – Intelligent driving intelligence test with naturalistic and adversarial environment
  [Paper](https://doi.org/10.1038/s41467-021-21007-8) | [Code](https://github.com/michigan-traffic-lab/Naturalistic-and-Adversarial-Driving-Environment)

* **D2RL** – Dense deep reinforcement learning for AV safety validation
  [Paper](https://doi.org/10.1038/s41586-023-05732-2) | [Code](https://github.com/michigan-traffic-lab/Dense-Deep-Reinforcement-Learning)

These works provide the statistical and algorithmic basis for TeraSim’s scenario generation and risk discovery.

---

## Key Capabilities

### 1. High-Fidelity HD Map Generation

* Tools for building **city-scale, high-resolution digital twins** suitable for AV testing.
* Automated conversion of real-world survey data into simulation-ready HD maps.
* Provides accurate lane geometry and traffic-control metadata for downstream simulations.

### 2. Generative Traffic Environment Creation

* Automated scenario generation based on **large-scale naturalistic driving data**.
* **Adversarial scenario synthesis** to reveal rare or high-risk interactions (e.g., aggressive cut-ins, unexpected pedestrian crossings).
* Integration with [SUMO](https://www.eclipse.org/sumo/) and third-party simulators such as [CARLA](https://carla.org/) and Autoware.

### 3. Generative Sensor Simulation

* **`terasim-cosmos`** integrates TeraSim-World with **generative AI–based camera and LiDAR simulation**.
* Enables perception validation and sensor pipeline testing under diverse conditions.
* **Ongoing work:** support for fully **custom sensor models and configurable realism levels** is under active development.

---

## System Architecture

TeraSim uses a modular monorepo design. Each package can be used independently or combined into a complete simulation pipeline.

```
TeraSim/
├── packages/
│   ├── terasim/            # Core simulation engine
│   ├── terasim-envgen/     # HD map and environment generation
│   ├── terasim-nde-nade/   # Naturalistic & adversarial environment algorithms
│   ├── terasim-cosmos/     # TeraSim-World integration & generative AI sensor simulation
│   ├── terasim-sensor/     # Baseline sensor utilities
│   ├── terasim-datazoo/    # Data processing utilities for real driving datasets
│   ├── terasim-service/    # RESTful API for external simulators
│   └── terasim-vis/        # Visualization and analysis tools
├── examples/               # Example configurations and scenarios
├── docs/                   # Documentation and figures
└── tests/                  # Test suites
```

---

## Installation

### Quick Setup

```bash
git clone https://github.com/mcity/TeraSim.git
cd TeraSim
./setup_environment.sh
```

This script installs all required Python packages and dependencies, including [SUMO](https://www.eclipse.org/sumo/).

### Development Environment

```bash
conda create -n terasim python=3.10
conda activate terasim
git clone https://github.com/mcity/TeraSim.git
cd TeraSim
./setup_environment.sh
```

**Requirements**

* Python 3.10–3.12
* SUMO 1.23.1 (installed by the setup script)
* Redis for service components

---

## Quick Start Example

```python
from terasim import Simulator
from terasim.envs import EnvTemplate

sim = Simulator("examples/maps/Mcity/sim.sumocfg")
env = EnvTemplate()
sim.bind_env(env)

sim.start()
sim.run(steps=1000)
sim.close()
```

Additional examples are available in the [`examples/`](examples/) directory.

---

## Contributing

Contributions are welcome. Please read the [CONTRIBUTING.md](CONTRIBUTING.md) guidelines and join the [GitHub discussions](https://github.com/mcity/TeraSim/discussions) for feedback or proposals.

---


## **📄 License**

- **TeraSim Core and other packages**: Apache 2.0 License
- **Visualization Tools**: MIT License

This project includes modified code from [SumoNetVis](https://github.com/patmalcolm91/SumoNetVis) licensed under the MIT License.<|MERGE_RESOLUTION|>--- conflicted
+++ resolved
@@ -28,7 +28,6 @@
 
 This expanded scope enables a unified pipeline from map generation to perception and planning validation.
 
-<<<<<<< HEAD
 ## **🌎 New Feature: TeraSim-World**
 
 
@@ -46,11 +45,8 @@
 
 
 ## **🎥 Demo Video**
-=======
----
 
 ## Background and Foundations
->>>>>>> 48de7e95
 
 TeraSim builds on prior research in naturalistic and adversarial driving environments:
 
